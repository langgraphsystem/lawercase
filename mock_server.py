--- conflicted
+++ resolved
@@ -19,12 +19,15 @@
 from typing import Any
 from uuid import uuid4
 
-<<<<<<< HEAD
-from fastapi import FastAPI, File, Form, HTTPException, UploadFile, WebSocket, WebSocketDisconnect
-=======
-from fastapi import (FastAPI, File, Form, HTTPException, UploadFile, WebSocket,
-                     WebSocketDisconnect)
->>>>>>> 13c5c62d
+from fastapi import (
+    FastAPI,
+    File,
+    Form,
+    HTTPException,
+    UploadFile,
+    WebSocket,
+    WebSocketDisconnect,
+)
 from fastapi.middleware.cors import CORSMiddleware
 from fastapi.responses import StreamingResponse
 from fastapi.staticfiles import StaticFiles
@@ -274,12 +277,9 @@
 
 # WebSocket connections
 websocket_connections: dict[str, list[WebSocket]] = {}
-<<<<<<< HEAD
 
 # Background tasks (store references to prevent garbage collection)
 background_tasks: set = set()
-=======
->>>>>>> 13c5c62d
 
 # ═══════════════════════════════════════════════════════════════════════════
 # BACKGROUND TASK: SIMULATE DOCUMENT GENERATION
